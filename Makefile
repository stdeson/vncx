upload:
<<<<<<< HEAD
	rm -rf dist/*.tar.gz
=======
	rm -rf dist/*
>>>>>>> 27e29bd3
	python setup.py sdist build
	twine upload dist/*

test:
	python tests/test_connect_capture.py<|MERGE_RESOLUTION|>--- conflicted
+++ resolved
@@ -1,9 +1,5 @@
 upload:
-<<<<<<< HEAD
 	rm -rf dist/*.tar.gz
-=======
-	rm -rf dist/*
->>>>>>> 27e29bd3
 	python setup.py sdist build
 	twine upload dist/*
 
