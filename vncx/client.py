import socket
import struct
import numpy as np
import cv2
import time
from typing import Optional, Tuple, Union
from .protocol import (
    RFB_VERSION_3_8, SECURITY_NONE, SECURITY_VNC_AUTH,
    PixelFormat, pack_client_init, pack_set_pixel_format, 
    pack_set_encodings, pack_framebuffer_update_request,
    pack_key_event, pack_pointer_event,
    ENCODING_RAW, SERVER_FRAMEBUFFER_UPDATE
)


class VNCClient:
    """轻量级 VNC 客户端，支持基础的 RFB 协议操作"""
    
    def __init__(self, host="127.0.0.1", port=5900, password='', timeout: float = 10.0):
        self.host = host
        self.port = port
        self.password = password
        self.timeout = timeout
        self.socket = socket.socket(socket.AF_INET, socket.SOCK_STREAM)
        self.width = 0
        self.height = 0
        self._mouse_pos = (0, 0)  # 跟踪当前鼠标位置
        self.pixel_format = None
        self.framebuffer = None
        self._last_frame = None
        self._frame_updated = False
        self._connect()
        
    def _connect(self):
        """连接到 VNC 服务器并进行 RFB 协议握手"""
        # 建立 TCP 连接（带超时）
        self.socket.settimeout(self.timeout)
        self.socket.connect((self.host, self.port))
        # RFB 协议版本握手
        server_version = self._recv_with_timeout(12, "RFB version handshake")
        if not server_version.startswith(b"RFB"):
            raise Exception("Invalid RFB protocol version")
        # 发送客户端版本
        self.socket.send(RFB_VERSION_3_8)
        # 安全类型协商
        security_types_length = struct.unpack("!B", self._recv_with_timeout(1, "security types length"))[0]
        if security_types_length == 0:
            # 连接失败
            reason_length = struct.unpack("!I", self.socket.recv(4))[0]
            reason = self.socket.recv(reason_length).decode('utf-8')
            raise Exception(f"Connection failed: {reason}")
        security_types = self._recv_with_timeout(security_types_length, "security types")
        # 选择安全类型（优先选择无认证）
        if SECURITY_NONE in security_types:
            self.socket.send(struct.pack("!B", SECURITY_NONE))
        elif SECURITY_VNC_AUTH in security_types:
            if not self.password:
                raise Exception("VNC authentication required but no password provided")
            self.socket.send(struct.pack("!B", SECURITY_VNC_AUTH))
            self._vnc_auth()
        else:
            raise Exception("No supported security type")
        # 检查安全结果（仅对 VNC 认证）
        if SECURITY_VNC_AUTH in security_types and self.password:
            security_result = struct.unpack("!I", self._recv_with_timeout(4, "security result"))[0]
            if security_result != 0:
                raise Exception("VNC authentication failed")
        # 客户端初始化
        self.socket.send(pack_client_init(shared=True))
        # 服务器初始化
        server_init = self._recv_with_timeout(24, "server initialization")
        self.width, self.height = struct.unpack("!HH", server_init[:4])
        # 解析像素格式
        pixel_format_data = server_init[4:20]
        self.pixel_format = PixelFormat.unpack(pixel_format_data)
        # 服务器名称
        name_length = struct.unpack("!I", server_init[20:24])[0]
        server_name = self._recv_with_timeout(name_length, "server name").decode('utf-8')
        print(f"Connected to VNC server: {server_name} ({self.width}x{self.height})")
        # 设置编码
        self.socket.send(pack_set_encodings([ENCODING_RAW]))
        # 初始化 framebuffer
        self.framebuffer = np.zeros((self.height, self.width, 3), dtype=np.uint8)
        self._last_frame = self.framebuffer.copy()
        # 立即请求一次屏幕更新以获取初始帧
        self._request_initial_frame()

    def _vnc_auth(self):
        """处理 VNC 认证 - 按照 RFC 6143 协议使用 DES 加密"""
        # 接收挑战
        challenge = self._recv_with_timeout(16, "VNC authentication challenge")
        # VNC 密码需要反转每个字节的位顺序
        password_bytes = self.password.encode('utf-8')[:8].ljust(8, b'\x00')
        reversed_password = bytes([self._reverse_bits(b) for b in password_bytes])
        # DES 加密挑战
        response = self._des_encrypt(challenge, reversed_password)
        self.socket.send(response)
    
    def _reverse_bits(self, byte_val):
        """反转字节的位顺序"""
        result = 0
        for i in range(8):
            result = (result << 1) | (byte_val & 1)
            byte_val >>= 1
        return result
    
    def _des_encrypt(self, data, key):
        """VNC 协议标准的 DES 加密实现"""
        # VNC 协议 (RFC 6143) 规定使用 DES ECB 模式进行密码验证
        # 这是标准实现，使用 pycryptodome 库
        from Crypto.Cipher import DES
        # 确保数据是 8 字节的倍数
        if len(data) % 8 != 0:
            data = data.ljust((len(data) + 7) // 8 * 8, b'\x00')
        # 创建 DES 加密器
        cipher = DES.new(key, DES.MODE_ECB)
        # 加密数据
        return cipher.encrypt(data)
        
    def disconnect(self):
        """断开与 VNC 服务器的连接"""
        if self.socket:
            self.socket.close()
            
    def capture_screen(self) -> np.ndarray:
        """截取全屏并返回 numpy 数组 (height, width, 3) RGB"""
        # 添加重试机制，处理服务器初始全黑状态
        max_retries = 3
        
        for attempt in range(max_retries):
            try:
                result = self.capture_region(0, 0, self.width, self.height)
                
                # 检查是否全黑
                if np.any(result != 0):
                    # 有有效数据，更新最后帧并返回
                    self._last_frame = result.copy()
                    self._frame_updated = True
                    return result
                
                # 如果是最后一次尝试，使用帧缓冲
                if attempt == max_retries - 1:
                    if self._frame_updated and self._last_frame is not None:
                        # 返回缓存的上一帧
                        return self._last_frame.copy()
                    return result
                
                # 智能等待：第一次快速重试，后续逐渐增加等待时间
                wait_time = 0.05 * (attempt + 1)
                import time
                time.sleep(wait_time)
                
                # 智能触发更新：交替移动鼠标和发送键盘事件
                if attempt % 2 == 0:
                    self.mouse_move(10 + attempt * 5, 10 + attempt * 5)
                else:
                    # 发送无害的键盘事件（如Shift键）
                    self.key_press(0xFFE1)  # Shift键
                    
            except Exception as e:
                # 如果发生异常，在最后一次尝试时重新抛出
                if attempt == max_retries - 1:
                    raise e
                # 否则等待并重试
                import time
                time.sleep(0.1)
        
        return np.zeros((self.height, self.width, 3), dtype=np.uint8)
        
    def capture_region(self, x: int, y: int, width: int, height: int) -> np.ndarray:
        """截取指定区域并返回 numpy 数组 (height, width, 3) RGB"""
        if not self.socket:
            raise Exception("Not connected to VNC server")
        
        # 请求帧缓冲区更新（使用 incremental=True 让服务器知道我们支持增量更新）
        request = pack_framebuffer_update_request(True, x, y, width, height)
        self.socket.send(request)
        
        # 接收服务器响应（带超时）
        response = self._recv_with_timeout(4, "framebuffer update response")
        msg_type, num_rectangles = struct.unpack("!B x H", response)
        
        if msg_type != SERVER_FRAMEBUFFER_UPDATE:
            raise Exception(f"Unexpected message type: {msg_type}")
        
        region_data = np.zeros((height, width, 3), dtype=np.uint8)
        
        for _ in range(num_rectangles):
            # 读取矩形头部（带超时）
            rect_header = self._recv_with_timeout(12, "rectangle header")
            rect_x, rect_y, rect_width, rect_height, encoding = struct.unpack("!HH HH i", rect_header)
            
            if encoding == ENCODING_RAW:
                # RAW 编码：直接读取像素数据
                if self.pixel_format is None:
                    raise Exception("Pixel format not initialized - connection may have failed")
                bytes_per_pixel = self.pixel_format.bits_per_pixel // 8
                pixel_data_size = rect_width * rect_height * bytes_per_pixel
                pixel_data = self._recv_with_timeout(pixel_data_size, "pixel data")
                
                # 解析像素数据为 RGB
                pixels = self._parse_raw_pixels(pixel_data, rect_width, rect_height)
                
                # 更新区域数据
                end_y = min(rect_y + rect_height - y, height)
                end_x = min(rect_x + rect_width - x, width)
                start_y = max(rect_y - y, 0)
                start_x = max(rect_x - x, 0)
                
                if start_y < end_y and start_x < end_x:
                    src_start_y = max(y - rect_y, 0)
                    src_start_x = max(x - rect_x, 0)
                    src_end_y = src_start_y + (end_y - start_y)
                    src_end_x = src_start_x + (end_x - start_x)
                    
                    region_data[start_y:end_y, start_x:end_x] = pixels[src_start_y:src_end_y, src_start_x:src_end_x]
            else:
                raise Exception(f"Unsupported encoding: {encoding}")
        
        # 更新主 framebuffer 并维护帧缓冲
        if x == 0 and y == 0 and width == self.width and height == self.height:
            # '全屏更新，直接替换
            self.framebuffer = region_data.copy()
            self._last_frame = self.framebuffer.copy()
            self._frame_updated = True
        else:
            # 区域更新，合并到现有帧
            if self.framebuffer is None:
                # 初始化framebuffer
                self.framebuffer = np.zeros((self.height, self.width, 3), dtype=np.uint8)
                if self._last_frame is None:
                    self._last_frame = self.framebuffer.copy()
            
            end_y = min(y + height, self.height)
            end_x = min(x + width, self.width)
            if y < end_y and x < end_x:
                # 只更新非黑色区域（避免用黑色覆盖有效内容）
                region_slice = region_data[0:end_y-y, 0:end_x-x]
                non_black_mask = (region_slice != 0).any(axis=2)
                
                if np.any(non_black_mask):
                    # 只更新非黑色像素
                    self.framebuffer[y:end_y, x:end_x][non_black_mask] = region_slice[non_black_mask]
                    # 更新_last_frame以反映此更新
                    if self._last_frame is not None:
                        self._last_frame[y:end_y, x:end_x][non_black_mask] = region_slice[non_black_mask]
                    self._frame_updated = True
        
        return region_data
    
    def _recv_all(self, size: int) -> bytes:
        """确保接收指定大小的数据（带超时）"""
        data = b""
        start_time = time.time()
        
        while len(data) < size:
            # 检查超时
            if time.time() - start_time > self.timeout:
                raise TimeoutError(f"Receive timeout after {self.timeout} seconds")
            
            try:
                chunk = self.socket.recv(size - len(data))
                if not chunk:
                    raise Exception("Connection closed unexpectedly")
                data += chunk
            except socket.timeout:
                # 如果recv超时，但总时间还没超时，继续尝试
                if time.time() - start_time > self.timeout:
                    raise TimeoutError(f"Receive timeout after {self.timeout} seconds")
                continue
            except BlockingIOError:
                # 非阻塞模式下会抛出这个异常，但我们使用的是阻塞模式
                continue
        
        return data
    
    def _recv_with_timeout(self, size: int, operation: str = "receive") -> bytes:
        """接收指定大小的数据，带超时处理和详细错误信息"""
        try:
            return self._recv_all(size)
        except TimeoutError:
            raise TimeoutError(f"{operation} timed out after {self.timeout} seconds")
        except Exception as e:
            raise Exception(f"{operation} failed: {e}")
    
    def _parse_raw_pixels(self, data: bytes, width: int, height: int) -> np.ndarray:
        """解析 RAW 像素数据为 RGB 数组"""
        if self.pixel_format is None:
            raise Exception("Pixel format not initialized - connection may have failed")
        bytes_per_pixel = self.pixel_format.bits_per_pixel // 8
        if bytes_per_pixel == 4:  # 32-bit
            # 直接解析为BGRA格式（很多VNC服务器使用这种格式）
            pixels_bgra = np.frombuffer(data, dtype=np.uint8).reshape(height, width, 4)
            # 转换为RGB（丢弃alpha通道）
            # BGRA -> RGB: 取BGR通道，忽略A通道
            pixels_rgb = pixels_bgra[:, :, [2, 1, 0]]  # BGR -> RGB
<<<<<<< HEAD
=======
            
>>>>>>> 27e29bd3
            return pixels_rgb
        elif bytes_per_pixel == 3:  # 24-bit RGB
            pixels = np.frombuffer(data, dtype=np.uint8).reshape(height, width, 3)
            return pixels
        elif bytes_per_pixel == 2:  # 16-bit
            # 处理 16-bit 格式
            pixels_16 = np.frombuffer(data, dtype=np.uint16).reshape(height, width)
            # 假设是 RGB565 格式
            r = ((pixels_16 & 0xF800) >> 8).astype(np.uint8)
            g = ((pixels_16 & 0x07E0) >> 3).astype(np.uint8)  
            b = ((pixels_16 & 0x001F) << 3).astype(np.uint8)
            return np.stack([r, g, b], axis=2)
            
        else:
            raise Exception(f"Unsupported pixel format: {bytes_per_pixel} bytes per pixel")
        
    def save_img(self, filename: str):
        """保存当前 framebuffer 为图片文件"""
        if self.framebuffer is not None:
            cv2.imwrite(filename, cv2.cvtColor(self.framebuffer, cv2.COLOR_RGB2BGR))
    
    def has_valid_frame(self) -> bool:
        """检查是否有有效的帧数据（非全黑）"""
        return self._frame_updated and self._last_frame is not None and bool(np.any(self._last_frame != 0))
            
    def mouse_move(self, x: int, y: int):
        """移动鼠标到指定坐标"""
        # 更新并发送鼠标位置
        self._mouse_pos = (x, y)
        pointer_event = pack_pointer_event(0, x, y)
        self.socket.send(pointer_event)
        
    def mouse_click(self, button: int, sleep_time=50):
        """点击鼠标按键 (1=左键, 2=中键, 4=右键)"""
        self.mouse_down(button)
        time.sleep(sleep_time / 1000)
        self.mouse_up(button)
        
    def mouse_down(self, button: int):
        """按下鼠标按键"""
        # 使用当前鼠标位置
        x, y = self._mouse_pos
        pointer_event = pack_pointer_event(button, x, y)
        self.socket.send(pointer_event)
        
    def mouse_up(self, button: int):
        """释放鼠标按键"""
        # 使用当前鼠标位置
        x, y = self._mouse_pos
        pointer_event = pack_pointer_event(0, x, y)  # 按键状态为 0 表示释放
        self.socket.send(pointer_event)
        
    def mouse_roll_up(self):
        """鼠标滚轮向上"""
        # 鼠标滚轮向上通常是按钮 8
        x, y = self._mouse_pos
        self.socket.send(pack_pointer_event(8, x, y))  # 按下
        self.socket.send(pack_pointer_event(0, x, y))  # 释放
        
    def mouse_roll_down(self):
        """鼠标滚轮向下"""
        # 鼠标滚轮向下通常是按钮 16
        x, y = self._mouse_pos
        self.socket.send(pack_pointer_event(16, x, y))  # 按下
        self.socket.send(pack_pointer_event(0, x, y))   # 释放
        
    def key_down(self, key_code: int):
        """按下键盘按键"""
        key_event = pack_key_event(True, key_code)
        self.socket.send(key_event)
        
    def key_up(self, key_code: int):
        """释放键盘按键"""
        key_event = pack_key_event(False, key_code)
        self.socket.send(key_event)
        
    def key_press(self, key_code: int):
        """按下并释放键盘按键"""
        self.key_down(key_code)
        self.key_up(key_code)
        
    def _request_initial_frame(self):
        """在连接建立后立即请求初始帧，确保第一次截图不是全黑"""
        # 发送全屏更新请求
        request = pack_framebuffer_update_request(False, 0, 0, self.width, self.height)
        self.socket.send(request)
        # 接收并处理服务器响应
        try:
            response = self._recv_with_timeout(4, "initial framebuffer update response")
            msg_type, num_rectangles = struct.unpack("!B x H", response)
            if msg_type != SERVER_FRAMEBUFFER_UPDATE:
                return
            # 处理所有矩形区域
            for _ in range(num_rectangles):
                rect_header = self._recv_with_timeout(12, "initial rectangle header")
                rect_x, rect_y, rect_width, rect_height, encoding = struct.unpack("!HH HH i", rect_header)
                
                if encoding == ENCODING_RAW:
                    if self.pixel_format is None:
                        # 跳过像素数据（不解析，只为了清空缓冲区）
                        pixel_data_size = rect_width * rect_height * 4  # 假设32位像素格式
                    else:
                        bytes_per_pixel = self.pixel_format.bits_per_pixel // 8
                        pixel_data_size = rect_width * rect_height * bytes_per_pixel
                    self._recv_with_timeout(pixel_data_size, "initial pixel data")
        except Exception as e:
            print(f"初始帧请求失败（不影响后续操作）: {e}")<|MERGE_RESOLUTION|>--- conflicted
+++ resolved
@@ -294,10 +294,6 @@
             # 转换为RGB（丢弃alpha通道）
             # BGRA -> RGB: 取BGR通道，忽略A通道
             pixels_rgb = pixels_bgra[:, :, [2, 1, 0]]  # BGR -> RGB
-<<<<<<< HEAD
-=======
-            
->>>>>>> 27e29bd3
             return pixels_rgb
         elif bytes_per_pixel == 3:  # 24-bit RGB
             pixels = np.frombuffer(data, dtype=np.uint8).reshape(height, width, 3)
